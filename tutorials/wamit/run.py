--- conflicted
+++ resolved
@@ -11,61 +11,30 @@
 from bemio.io.output import write_hdf5
 
 
-<<<<<<< HEAD
-# Load the bem data object from bemio.data_structures
-# This module provides the functionality to save the data in the SHDF
-from bemio.data_structures import bem
 
-
-=======
->>>>>>> 66c9ac2e
 # Load the data using the wamit module.
 # After running this line,  a object wamit_data of <type 'WamitOutput'> is created containing
 # the data read from the wec3.out file. The data for each of the three bodies of the floating 
 # three-body oscillating flap is loaded into wamit_data.data[0], wamit_data.data[1],
 # and wamit_data.data[2]
-<<<<<<< HEAD
-wamit_data = wamit.WamitOutput(out_file='./data/wec3.out')
-
-
-# Plot the added hydrodynamic coefficients for visualization using the wamit module #
-# Specifically, the surge (0,0 component) and heave (2,2 component) for body0 in the WAMTI
-# simulation are plotted using matplotlib. Note that Python uses zero indexing.
-components_to_plot = [[0,0],[2,2]]
-wamit_data.data[0].plot_am_rd(components_to_plot)
-
-
-=======
 wamit_data = wamit.WamitOutput(out_file='./data/wec3/wec3.out')
 
 
->>>>>>> 66c9ac2e
+
 # Calculate IRF and plot using the wamit module
 # The loop below loops through each of the bodies and calculates the impulse response function
 # and state space coefficients. In this case, the impulse response function is calculated from
 # 0 to 50 seconds by setting t_end=50, using 101 timesteps n_t=101, and using 201 frequency steps
 # n_w = 201
-<<<<<<< HEAD
-for i in xrange(wamit_data.data[0].num_bodies):
-	wamit_data.data[i].calc_irf(t_end=50, n_t = 101, n_w=201)
-	wamit_data.data[i].calc_ss()
-=======
+
 for i in xrange(wamit_data.data[0].num_bodies): #wamit_data.data[0].num_bodies
 	wamit_data.data[i].calc_irf_radiation(t_end=100,n_t=201,n_w=201)
 	#wamit_data.data[i].calc_ss_radiation(max_order=5, r2_thresh=0.90)
 	# wamit_data.data[i].calc_irf_excitation(t_end=50,n_t=101,n_w=101)
->>>>>>> 66c9ac2e
+
 
 # Save the data in SHDF format using the bem module
 # The data is written to the file name specified by the out_file string. The wamit_data
 # contains a dictionary named 'files' with an entry 'hdf5' which contains the default file name
 # wec3.h5
-<<<<<<< HEAD
-bem.write_hdf5(wamit_data)
-
-
-# Close all plots
-plt.close('all')
-=======
 write_hdf5(wamit_data)
->>>>>>> 66c9ac2e
